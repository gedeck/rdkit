--- conflicted
+++ resolved
@@ -87,7 +87,6 @@
   vol = voxelVol * len(voxels)
   return vol
 
-<<<<<<< HEAD
 
 def GenerateDepictionMatching2DStructure(mol, reference, confId=-1, referencePattern=None,
                                          acceptFailure=False, **kwargs):
@@ -169,9 +168,6 @@
 
 
 def pyGetBestRMS(ref, probe, refConfId=-1, probeConfId=-1, maps=None):
-=======
-def GetBestRMS(ref, probe, refConfId=-1, probeConfId=-1, maps=None):
->>>>>>> 2bbf8545
   """ Returns the optimal RMS for aligning two molecules, taking
   symmetry into account. As a side-effect, the probe molecule is
   left in the aligned state.
@@ -469,10 +465,8 @@
     else the algorithm will fail.
 
     It also works if there are different formal charges (this was github issue 235):
-    >>> template=AllChem.MolFromSmiles(
-    ...     'CN(C)C(=O)Cc1ccc2c(c1)NC(=O)c3ccc(cc3N2)c4ccc(c(c4)OC)[N+](=O)[O-]')
-    >>> mol = AllChem.MolFromMolFile(os.path.join(RDConfig.RDCodeDir, 'Chem',
-    ...     'test_data', '4FTR_lig.mol'))
+    >>> template=AllChem.MolFromSmiles('CN(C)C(=O)Cc1ccc2c(c1)NC(=O)c3ccc(cc3N2)c4ccc(c(c4)OC)[N+](=O)[O-]')
+    >>> mol = AllChem.MolFromMolFile(os.path.join(RDConfig.RDCodeDir, 'Chem', 'test_data', '4FTR_lig.mol'))
     >>> AllChem.MolToSmiles(mol)
     'COC1CC(C2CCC3C(O)NC4CC(CC(O)N(C)C)CCC4NC3C2)CCC1N(O)O'
     >>> newMol = AllChem.AssignBondOrdersFromTemplate(template, mol)
